#![allow(unused_variables)]

use std::sync::Arc;

use base64;
use log::*;
use rand::prelude::*;

use headless_chrome::browser::tab::RequestInterceptionDecision;
use headless_chrome::protocol::network::methods::RequestPattern;
use headless_chrome::protocol::RemoteError;
use headless_chrome::{
    browser::default_executable, browser::tab::Tab, protocol::page::ScreenshotFormat, Browser,
    LaunchOptionsBuilder,
};

use std::thread::sleep;
use std::time::{Duration, Instant};

mod logging;
mod server;

/// Launches a dumb server that unconditionally serves the given data as a
/// successful html response; launches a new browser and navigates to the
/// server.
///
/// Users must hold on to the server, which stops when dropped.
fn dumb_server(data: &'static str) -> (server::Server, Browser, Arc<Tab>) {
    let server = server::Server::with_dumb_html(data);
    let (browser, tab) = dumb_client(&server);
    (server, browser, tab)
}

fn dumb_client(server: &server::Server) -> (Browser, Arc<Tab>) {
    let browser = Browser::new(
        LaunchOptionsBuilder::default()
            .path(Some(default_executable().unwrap()))
            .build()
            .unwrap(),
    )
    .unwrap();
    let tab = browser.wait_for_initial_tab().unwrap();
    tab.navigate_to(&format!("http://127.0.0.1:{}", server.port()))
        .unwrap();
    (browser, tab)
}

#[test]
fn simple() -> Result<(), failure::Error> {
    logging::enable_logging();
    let (server, browser, tab) = dumb_server(include_str!("simple.html"));
    tab.wait_for_element("div#foobar")?;
    Ok(())
}

#[test]
fn actions_on_tab_wont_hang_after_browser_drops() -> Result<(), failure::Error> {
    logging::enable_logging();
    for _ in 0..20 {
        let (_, browser, tab) = dumb_server(include_str!("simple.html"));
        std::thread::spawn(move || {
            let mut rng = rand::thread_rng();
            let millis: u64 = rng.gen_range(0, 5000);
            std::thread::sleep(std::time::Duration::from_millis(millis));
            trace!("dropping browser");
            drop(browser);
        });
        let _element = tab.find_element("div#foobar");
    }
    Ok(())
}

#[test]
fn form_interaction() -> Result<(), failure::Error> {
    logging::enable_logging();
    let (_, browser, tab) = dumb_server(include_str!("form.html"));
    tab.wait_for_element("input#target")?
        .type_into("mothership")?;
    tab.wait_for_element("button")?.click()?;
    let d = tab.wait_for_element("div#protocol")?.get_description()?;
    assert!(d
        .find(|n| n.node_value == "Missiles launched against mothership")
        .is_some());
    tab.wait_for_element("input#sneakattack")?.click()?;
    tab.wait_for_element("button")?.click()?;
    let d = tab.wait_for_element("div#protocol")?.get_description()?;
    assert!(d
        .find(|n| n.node_value == "Comrades, have a nice day!")
        .is_some());
    Ok(())
}

fn decode_png(i: &[u8]) -> Result<Vec<u8>, failure::Error> {
    let decoder = png::Decoder::new(&i[..]);
    let (info, mut reader) = decoder.read_info()?;
    let mut buf = vec![0; info.buffer_size()];
    reader.next_frame(&mut buf)?;
    Ok(buf)
}

fn sum_of_errors(inp: &[u8], fixture: &[u8]) -> u32 {
    inp.chunks_exact(fixture.len())
        .map(|c| {
            c.iter()
                .zip(fixture)
                .map(|(b, e)| (i32::from(*b) - i32::from(*e)).pow(2) as u32)
                .sum::<u32>()
        })
        .sum()
}

#[test]
fn capture_screenshot_png() -> Result<(), failure::Error> {
    logging::enable_logging();
    let (_, browser, tab) = dumb_server(include_str!("simple.html"));
    tab.wait_for_element("div#foobar")?;
    // Check that the top-left pixel on the page has the background color set in simple.html
    let png_data = tab.capture_screenshot(ScreenshotFormat::PNG, None, true)?;
    let buf = decode_png(&png_data[..])?;
    assert!(sum_of_errors(&buf[0..4], &[0x11, 0x22, 0x33, 0xff]) < 5);
    Ok(())
}

#[test]
fn capture_screenshot_element() -> Result<(), failure::Error> {
    logging::enable_logging();
    let (_, browser, tab) = dumb_server(include_str!("simple.html"));
    // Check that the screenshot of the div's content-box has no other color than the one set in simple.html
    let png_data = tab
        .wait_for_element("div#foobar")?
        .capture_screenshot(ScreenshotFormat::PNG)?;
    let buf = decode_png(&png_data[..])?;
    for i in 0..buf.len() / 4 {
        assert!(sum_of_errors(&buf[i * 4..(i + 1) * 4], &[0x33, 0x22, 0x11, 0xff]) < 5);
    }
    Ok(())
}

#[test]
fn capture_screenshot_element_box() -> Result<(), failure::Error> {
    logging::enable_logging();
    let (_, browser, tab) = dumb_server(include_str!("simple.html"));
    // Check that the top-left pixel of the div's border-box has the border's color set in simple.html
    let pox = tab.wait_for_element("div#foobar")?.get_box_model()?;
    let png_data =
        tab.capture_screenshot(ScreenshotFormat::PNG, Some(pox.border_viewport()), true)?;
    let buf = decode_png(&png_data[..])?;
    assert!(dbg!(sum_of_errors(&buf[0..4], &[0x22, 0x11, 0x33, 0xff])) < 15);
    Ok(())
}

#[test]
fn capture_screenshot_jpeg() -> Result<(), failure::Error> {
    logging::enable_logging();
    let (_, browser, tab) = dumb_server(include_str!("simple.html"));
    tab.wait_for_element("div#foobar")?;
    let jpg_data = tab.capture_screenshot(ScreenshotFormat::JPEG(Some(100)), None, true)?;
    let mut decoder = jpeg_decoder::Decoder::new(&jpg_data[..]);
    let buf = decoder.decode().unwrap();
    assert!(sum_of_errors(&buf[0..4], &[0x11, 0x22, 0x33]) < 5);
    Ok(())
}

#[test]
fn test_print_file_to_pdf() -> Result<(), failure::Error> {
    logging::enable_logging();
    let (_, browser, tab) = dumb_server(include_str!("./pdfassets/index.html"));
    let local_pdf = tab.wait_until_navigated()?.print_to_pdf(None)?;
    assert_eq!(true, local_pdf.len() > 1000); // an arbitrary size
    assert!(local_pdf.starts_with(b"%PDF"));
    Ok(())
}

#[test]
fn get_box_model() -> Result<(), failure::Error> {
    logging::enable_logging();
    let (_, browser, tab) = dumb_server(include_str!("simple.html"));
    let pox = tab.wait_for_element("div#foobar")?.get_box_model()?;
    // Check that the div has exactly the dimensions we set in simple.html
    assert_eq!(pox.width, 3 + 100 + 3);
    assert_eq!(pox.height, 3 + 20 + 3);
    Ok(())
}

#[test]
fn box_model_geometry() -> Result<(), failure::Error> {
    logging::enable_logging();
    let (_, browser, tab) = dumb_server(include_str!("simple.html"));
    let center = tab.wait_for_element("div#position-test")?.get_box_model()?;
    let within = tab.wait_for_element("div#within")?.get_box_model()?;
    let above = tab
        .wait_for_element("div#strictly-above")?
        .get_box_model()?;
    let below = tab
        .wait_for_element("div#strictly-below")?
        .get_box_model()?;
    let left = tab.wait_for_element("div#strictly-left")?.get_box_model()?;
    let right = tab
        .wait_for_element("div#strictly-right")?
        .get_box_model()?;

    assert!(above.content.strictly_above(&center.content));
    assert!(above.content.above(&center.content));
    assert!(above.margin.above(&center.content));
    assert!(!above.margin.strictly_above(&center.content));
    assert!(above.content.within_horizontal_bounds_of(&center.content));
    assert!(!above.content.within_vertical_bounds_of(&center.content));

    assert!(below.content.strictly_below(&center.content));
    assert!(below.content.below(&center.content));
    assert!(below.margin.below(&center.content));
    assert!(!below.margin.strictly_below(&center.content));

    assert!(left.content.strictly_left_of(&center.content));
    assert!(left.content.left_of(&center.content));
    assert!(left.margin.left_of(&center.content));
    assert!(!left.margin.strictly_left_of(&center.content));
    assert!(!left.content.within_horizontal_bounds_of(&center.content));
    assert!(left.content.within_vertical_bounds_of(&center.content));

    assert!(right.content.strictly_right_of(&center.content));
    assert!(right.content.right_of(&center.content));
    assert!(right.margin.right_of(&center.content));
    assert!(!right.margin.strictly_right_of(&center.content));

    assert!(within.content.within_bounds_of(&center.content));
    assert!(!center.content.within_bounds_of(&within.content));

    Ok(())
}

#[test]
fn reload() -> Result<(), failure::Error> {
    logging::enable_logging();
    let mut counter = 0;
    let responder = move |r: tiny_http::Request| {
        let response = tiny_http::Response::new(
            200.into(),
            vec![tiny_http::Header::from_bytes(&b"Content-Type"[..], &b"text/html"[..]).unwrap()],
            std::io::Cursor::new(format!(r#"<div id="counter">{}</div>"#, counter)),
            None,
            None,
        );
        trace!("{}", counter);
        counter += 1;
        r.respond(response)
    };
    let server = server::Server::new(responder);
    let (browser, tab) = dumb_client(&server);
    assert!(tab
        .wait_for_element("div#counter")?
        .get_description()?
        .find(|n| n.node_value == "0")
        .is_some());
    assert!(tab
        .reload(false, None)?
        .wait_for_element("div#counter")?
        .get_description()?
        .find(|n| n.node_value == "1")
        .is_some());
    // TODO test effect of scriptEvaluateOnLoad
    Ok(())
}

#[test]
fn find_elements() -> Result<(), failure::Error> {
    logging::enable_logging();
    let (server, browser, tab) = dumb_server(include_str!("simple.html"));
    let divs = tab.wait_for_elements("div")?;
    assert_eq!(8, divs.len());
    Ok(())
}

#[test]
fn wait_for_element_returns_unexpected_errors_early() -> Result<(), failure::Error> {
    logging::enable_logging();
    let (server, browser, tab) = dumb_server(include_str!("simple.html"));
    let start = Instant::now();
    let remote_error = tab
        .wait_for_element("") // pass an invalid selector
        .unwrap_err()
        .downcast::<RemoteError>()?;
    assert_eq!(remote_error.message, "DOM Error while querying");
    assert!(start.elapsed() < Duration::from_secs(1));
    Ok(())
}

#[test]
fn call_js_fn_sync() -> Result<(), failure::Error> {
    logging::enable_logging();
    let (server, browser, tab) = dumb_server(include_str!("simple.html"));
    let element = tab.wait_for_element("#foobar")?;
    let result = element.call_js_fn("function() { return 42 }", false)?;
    assert_eq!(result.object_type, "number");
    assert_eq!(result.description, Some("42".to_owned()));
    assert_eq!(result.value, Some((42).into()));
    Ok(())
}

#[test]
fn call_js_fn_async_unresolved() -> Result<(), failure::Error> {
    logging::enable_logging();
    let (server, browser, tab) = dumb_server(include_str!("simple.html"));
    let element = tab.wait_for_element("#foobar")?;
    let result = element.call_js_fn("async function() { return 42 }", false)?;
    assert_eq!(result.object_type, "object");
    assert_eq!(result.subtype, Some("promise".to_owned()));
    assert_eq!(result.description, Some("Promise".to_owned()));
    assert_eq!(result.value, None);
    Ok(())
}

#[test]
fn call_js_fn_async_resolved() -> Result<(), failure::Error> {
    logging::enable_logging();
    let (server, browser, tab) = dumb_server(include_str!("simple.html"));
    let element = tab.wait_for_element("#foobar")?;
    let result = element.call_js_fn("async function() { return 42 }", true)?;
    assert_eq!(result.object_type, "number");
    assert_eq!(result.subtype, None);
    assert_eq!(result.description, Some("42".to_owned()));
    assert_eq!(result.value, Some((42).into()));
    Ok(())
}

#[test]
fn set_request_interception() -> Result<(), failure::Error> {
    logging::enable_logging();
    let server = server::Server::with_dumb_html(include_str!(
        "coverage_fixtures/basic_page_with_js_scripts.html"
    ));

    let browser = Browser::new(
        LaunchOptionsBuilder::default()
            .path(Some(default_executable().unwrap()))
            .build()
            .unwrap(),
    )
    .unwrap();

    let tab = browser.wait_for_initial_tab().unwrap();

    //    tab.call_method(network::methods::Enable{})?;

    let patterns = vec![
        RequestPattern {
            url_pattern: None,
            resource_type: None,
            interception_stage: Some("HeadersReceived"),
        },
        RequestPattern {
            url_pattern: None,
            resource_type: None,
            interception_stage: Some("Request"),
        },
    ];

    tab.enable_request_interception(
        &patterns,
        Box::new(|transport, session_id, intercepted| {
            if intercepted.request.url.ends_with(".js") {
                let js_body = r#"document.body.appendChild(document.createElement("hr"));"#;
                let js_response = tiny_http::Response::new(
                    200.into(),
                    vec![tiny_http::Header::from_bytes(
                        &b"Content-Type"[..],
                        &b"application/javascript"[..],
                    )
                    .unwrap()],
                    js_body.as_bytes(),
                    Some(js_body.len()),
                    None,
                );

                let mut wrapped_writer = Vec::new();
                js_response
                    .raw_print(&mut wrapped_writer, (1, 2).into(), &[], false, None)
                    .unwrap();

                let base64_response = base64::encode(&wrapped_writer);

                RequestInterceptionDecision::Response(base64_response)
            } else {
                RequestInterceptionDecision::Continue
            }
        }),
    )?;

    // ignore cache:
    tab.navigate_to(&format!("http://127.0.0.1:{}", server.port()))
        .unwrap();

    tab.wait_until_navigated()?;

    // There are two JS scripts that get loaded via network, they both append an element like this:
    assert_eq!(2, tab.wait_for_elements("hr")?.len());

    Ok(())
}

#[test]
fn incognito_contexts() -> Result<(), failure::Error> {
    logging::enable_logging();
    let (server, browser, tab) = dumb_server(include_str!("simple.html"));

    let incognito_context = browser.new_context()?;
    let incognito_tab: Arc<Tab> = incognito_context.new_tab()?;
    let tab_context_id = incognito_tab.get_target_info()?.browser_context_id.unwrap();

    assert_eq!(incognito_context.get_id(), tab_context_id);
    assert_eq!(
        incognito_context.get_tabs()?[0].get_target_id(),
        incognito_tab.get_target_id()
    );
    Ok(())
}

#[test]
fn get_script_source() -> Result<(), failure::Error> {
    logging::enable_logging();
    let server = server::file_server("tests/coverage_fixtures");
    let browser = Browser::new(
        LaunchOptionsBuilder::default()
            .path(Some(default_executable().unwrap()))
<<<<<<< HEAD
            // TODO: does this need to be false?
            .headless(false)
=======
>>>>>>> b4c1ff10
            .build()
            .unwrap(),
    )
    .unwrap();

    let tab: Arc<Tab> = browser.wait_for_initial_tab()?;

    tab.enable_profiler()?;
    tab.start_js_coverage()?;

    tab.navigate_to(&format!(
        "{}/basic_page_with_js_scripts.html",
        &server.url()
    ))?;

    tab.wait_until_navigated()?;

    sleep(Duration::from_millis(500));

    let script_coverages = tab.take_precise_js_coverage()?;

    tab.enable_debugger()?;

    let contents = tab.get_script_source(&script_coverages[0].script_id)?;
    assert_eq!(
        include_str!("coverage_fixtures/coverage_fixture1.js"),
        contents
    );

    let contents = tab.get_script_source(&script_coverages[1].script_id)?;
    assert_eq!(
        include_str!("coverage_fixtures/coverage_fixture2.js"),
        contents
    );

    Ok(())
}

#[test]
fn wait_until_navigated_does_not_hang() -> Result<(), failure::Error> {
    logging::enable_logging();
    let server = server::file_server("tests/coverage_fixtures");

    // TODO: extract this oft-repeated call. default?
    let browser = Browser::new(
        LaunchOptionsBuilder::default()
            .path(Some(default_executable().unwrap()))
            .build()
            .unwrap(),
    )
    .unwrap();

    let tab: Arc<Tab> = browser.wait_for_initial_tab()?;

    tab.wait_until_navigated()?;
    Ok(())
}<|MERGE_RESOLUTION|>--- conflicted
+++ resolved
@@ -422,11 +422,6 @@
     let browser = Browser::new(
         LaunchOptionsBuilder::default()
             .path(Some(default_executable().unwrap()))
-<<<<<<< HEAD
-            // TODO: does this need to be false?
-            .headless(false)
-=======
->>>>>>> b4c1ff10
             .build()
             .unwrap(),
     )
